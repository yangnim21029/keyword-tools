--- conflicted
+++ resolved
@@ -7,29 +7,19 @@
   TableCell,
   TableHead,
   TableHeader,
-<<<<<<< HEAD
   TableRow
 } from '@/components/ui/table';
-import { Button } from '@/components/ui/button';
 import { formatVolume } from '@/lib/utils';
-import { useMemo, useState, useCallback } from 'react';
-import { Copy, Check } from 'lucide-react';
+import { useCallback, useMemo, useState } from 'react';
 import VolumeFilter, { type VolumeFilterType } from './volume-filter';
 import { PaginationControls } from './volume-list-pagination-control';
-=======
-  TableRow,
-} from "@/components/ui/table";
-import { formatVolume } from "@/lib/utils";
-import { useMemo, useState } from "react";
-import VolumeFilter, { type VolumeFilterType } from "./volume-filter";
-import { PaginationControls } from "./volume-list-pagination-control";
->>>>>>> d58aff11
 // Import thresholds from global config
 import {
   HIGH_VOLUME_THRESHOLD,
   MEDIUM_VOLUME_THRESHOLD,
 } from "@/app/global-config";
-
+import { Button } from "@/components/ui/button";
+import { Copy, Check } from "lucide-react";
 // Define NEW constants to match VolumeFilter
 // const HIGH_VOLUME_THRESHOLD = 400; // Removed - Defined globally
 // const MEDIUM_VOLUME_THRESHOLD = 100; // Removed - Defined globally
@@ -46,13 +36,8 @@
   researchId,
 }: VolumeListProps) {
   const [currentPage, setCurrentPage] = useState(1);
-<<<<<<< HEAD
   const [volumeFilter, setVolumeFilter] = useState<VolumeFilterType>('all');
   const [isCopied, setIsCopied] = useState(false);
-=======
-  const [volumeFilter, setVolumeFilter] = useState<VolumeFilterType>("all");
->>>>>>> d58aff11
-
   // Memoize filtered and paginated keywords (using NEW thresholds)
   const {
     keywordsForCurrentPage,
